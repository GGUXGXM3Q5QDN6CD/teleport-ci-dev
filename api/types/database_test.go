/*
Copyright 2021 Gravitational, Inc.

Licensed under the Apache License, Version 2.0 (the "License");
you may not use this file except in compliance with the License.
You may obtain a copy of the License at

    http://www.apache.org/licenses/LICENSE-2.0

Unless required by applicable law or agreed to in writing, software
distributed under the License is distributed on an "AS IS" BASIS,
WITHOUT WARRANTIES OR CONDITIONS OF ANY KIND, either express or implied.
See the License for the specific language governing permissions and
limitations under the License.
*/

package types

import (
	"testing"

	"github.com/stretchr/testify/require"
)

// TestDatabaseRDSEndpoint verifies AWS info is correctly populated
// based on the RDS endpoint.
func TestDatabaseRDSEndpoint(t *testing.T) {
	database, err := NewDatabaseV3(Metadata{
		Name: "rds",
	}, DatabaseSpecV3{
		Protocol: "postgres",
		URI:      "aurora-instance-1.abcdefghijklmnop.us-west-1.rds.amazonaws.com:5432",
	})
	require.NoError(t, err)
	require.Equal(t, AWS{
		Region: "us-west-1",
		RDS: RDS{
			InstanceID: "aurora-instance-1",
		},
	}, database.GetAWS())
}

// TestDatabaseRedshiftEndpoint verifies AWS info is correctly populated
// based on the Redshift endpoint.
func TestDatabaseRedshiftEndpoint(t *testing.T) {
	database, err := NewDatabaseV3(Metadata{
		Name: "redshift",
	}, DatabaseSpecV3{
		Protocol: "postgres",
		URI:      "redshift-cluster-1.abcdefghijklmnop.us-east-1.redshift.amazonaws.com:5438",
	})
	require.NoError(t, err)
	require.Equal(t, AWS{
		Region: "us-east-1",
		Redshift: Redshift{
			ClusterID: "redshift-cluster-1",
		},
	}, database.GetAWS())
}

// TestDatabaseStatus verifies database resource status field usage.
func TestDatabaseStatus(t *testing.T) {
	database, err := NewDatabaseV3(Metadata{
		Name: "test",
	}, DatabaseSpecV3{
		Protocol: "postgres",
		URI:      "localhost:5432",
	})
	require.NoError(t, err)

	caCert := "test"
	database.SetStatusCA(caCert)
	require.Equal(t, caCert, database.GetCA())

	awsMeta := AWS{AccountID: "account-id"}
	database.SetStatusAWS(awsMeta)
	require.Equal(t, awsMeta, database.GetAWS())
}

<<<<<<< HEAD
func TestDatabaseElastiCacheEndpoint(t *testing.T) {
	t.Run("valid URI", func(t *testing.T) {
		database, err := NewDatabaseV3(Metadata{
			Name: "elasticache",
		}, DatabaseSpecV3{
			Protocol: "redis",
			URI:      "clustercfg.my-redis-cluster.xxxxxx.cac1.cache.amazonaws.com:6379",
		})

		require.NoError(t, err)
		require.Equal(t, AWS{
			Region: "ca-central-1",
			ElastiCache: ElastiCache{
				ReplicationGroupID:       "my-redis-cluster",
				TransitEncryptionEnabled: true,
				EndpointType:             "configuration",
			},
		}, database.GetAWS())
		require.True(t, database.IsElastiCache())
		require.True(t, database.IsAWSHosted())
		require.True(t, database.IsCloudHosted())
	})

	t.Run("invalid URI", func(t *testing.T) {
		database, err := NewDatabaseV3(Metadata{
			Name: "elasticache",
		}, DatabaseSpecV3{
			Protocol: "redis",
			URI:      "some.endpoint.cache.amazonaws.com:6379",
			AWS: AWS{
				Region: "us-east-5",
				ElastiCache: ElastiCache{
					ReplicationGroupID: "some-id",
				},
			},
		})

		// A warning is logged, no error is returned, and AWS metadata is not
		// updated.
		require.NoError(t, err)
		require.Equal(t, AWS{
			Region: "us-east-5",
			ElastiCache: ElastiCache{
				ReplicationGroupID: "some-id",
			},
		}, database.GetAWS())
	})
=======
func TestMySQLVersionValidation(t *testing.T) {
	t.Parallel()

	t.Run("correct config", func(t *testing.T) {
		database, err := NewDatabaseV3(Metadata{
			Name: "test",
		}, DatabaseSpecV3{
			Protocol: "mysql",
			URI:      "localhost:5432",
			MySQL: MySQLOptions{
				ServerVersion: "8.0.18",
			},
		})
		require.NoError(t, err)
		require.Equal(t, "8.0.18", database.GetMySQLServerVersion())
	})

	t.Run("incorrect config - wrong protocol", func(t *testing.T) {
		_, err := NewDatabaseV3(Metadata{
			Name: "test",
		}, DatabaseSpecV3{
			Protocol: "Postgres",
			URI:      "localhost:5432",
			MySQL: MySQLOptions{
				ServerVersion: "8.0.18",
			},
		})
		require.Error(t, err)
		require.Contains(t, err.Error(), "ServerVersion")
	})
}

func TestMySQLServerVersion(t *testing.T) {
	t.Parallel()

	database, err := NewDatabaseV3(Metadata{
		Name: "test",
	}, DatabaseSpecV3{
		Protocol: "mysql",
		URI:      "localhost:5432",
	})
	require.NoError(t, err)

	require.Equal(t, "", database.GetMySQLServerVersion())

	database.SetMySQLServerVersion("8.0.1")
	require.Equal(t, "8.0.1", database.GetMySQLServerVersion())
>>>>>>> 73239fba
}<|MERGE_RESOLUTION|>--- conflicted
+++ resolved
@@ -77,7 +77,6 @@
 	require.Equal(t, awsMeta, database.GetAWS())
 }
 
-<<<<<<< HEAD
 func TestDatabaseElastiCacheEndpoint(t *testing.T) {
 	t.Run("valid URI", func(t *testing.T) {
 		database, err := NewDatabaseV3(Metadata{
@@ -125,7 +124,8 @@
 			},
 		}, database.GetAWS())
 	})
-=======
+}
+
 func TestMySQLVersionValidation(t *testing.T) {
 	t.Parallel()
 
@@ -173,5 +173,4 @@
 
 	database.SetMySQLServerVersion("8.0.1")
 	require.Equal(t, "8.0.1", database.GetMySQLServerVersion())
->>>>>>> 73239fba
 }