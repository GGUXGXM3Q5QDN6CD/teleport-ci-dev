// Copyright 2021 Gravitational, Inc
//
// Licensed under the Apache License, Version 2.0 (the "License");
// you may not use this file except in compliance with the License.
// You may obtain a copy of the License at
//
//      http://www.apache.org/licenses/LICENSE-2.0
//
// Unless required by applicable law or agreed to in writing, software
// distributed under the License is distributed on an "AS IS" BASIS,
// WITHOUT WARRANTIES OR CONDITIONS OF ANY KIND, either express or implied.
// See the License for the specific language governing permissions and
// limitations under the License.

<<<<<<< HEAD
mod cliprdr;
mod errors;
mod piv;
mod rdpdr;
mod util;
mod vchan;
=======
pub mod cliprdr;
pub mod errors;
pub mod piv;
pub mod rdpdr;
pub mod scard;
pub mod util;
pub mod vchan;
>>>>>>> e228fe5f

#[macro_use]
extern crate log;
#[macro_use]
extern crate num_derive;

use libc::{fd_set, select, FD_SET};
use rand::Rng;
use rand::SeedableRng;
use rdp::core::event::*;
use rdp::core::gcc::KeyboardLayout;
use rdp::core::global;
use rdp::core::mcs;
use rdp::core::sec;
use rdp::core::tpkt;
use rdp::core::x224;
use rdp::model::error::{Error as RdpError, RdpError as RdpProtocolError, RdpErrorKind, RdpResult};
use rdp::model::link::{Link, Stream};
use std::convert::TryFrom;
use std::ffi::{CStr, CString};
use std::io::Error as IoError;
use std::io::ErrorKind;
use std::io::{Cursor, Read, Write};
use std::net::{TcpStream, ToSocketAddrs};
use std::os::raw::c_char;
use std::os::unix::io::AsRawFd;
use std::sync::{Arc, Mutex};
use std::{mem, ptr, slice, time};

#[no_mangle]
pub extern "C" fn init() {
    env_logger::try_init().unwrap_or_else(|e| println!("failed to initialize Rust logger: {}", e));
}

/// Client has an unusual lifecycle:
/// - connect_rdp creates it on the heap, grabs a raw pointer and returns in to Go
/// - most other exported rdp functions take the raw pointer, convert it to a reference for use
///   without dropping the Client
/// - close_rdp takes the raw pointer and drops it
///
/// All of the exported rdp functions could run concurrently, so the rdp_client is synchronized.
/// tcp_fd is only set in connect_rdp and used as read-only afterwards, so it does not need
/// synchronization.
pub struct Client {
    rdp_client: Arc<Mutex<RdpClient<TcpStream>>>,
    tcp_fd: usize,
    go_ref: usize,
}

impl Client {
    fn into_raw(self: Box<Self>) -> *mut Self {
        Box::into_raw(self)
    }
    unsafe fn from_ptr<'a>(ptr: *const Self) -> Result<&'a Client, CGOError> {
        match ptr.as_ref() {
            Some(c) => Ok(c),
            None => Err(to_cgo_error("invalid Rust client pointer".to_string())),
        }
    }
    unsafe fn from_raw(ptr: *mut Self) -> Box<Self> {
        Box::from_raw(ptr)
    }
}

#[repr(C)]
pub struct ClientOrError {
    client: *mut Client,
    err: CGOError,
}

impl From<Result<Client, ConnectError>> for ClientOrError {
    fn from(r: Result<Client, ConnectError>) -> ClientOrError {
        match r {
            Ok(client) => ClientOrError {
                client: Box::new(client).into_raw(),
                err: CGO_OK,
            },
            Err(e) => ClientOrError {
                client: ptr::null_mut(),
                err: to_cgo_error(format!("{:?}", e)),
            },
        }
    }
}

/// connect_rdp establishes an RDP connection to go_addr with the provided credentials and screen
/// size. If succeeded, the client is internally registered under client_ref. When done with the
/// connection, the caller must call close_rdp.
///
/// # Safety
///
/// The caller mmust ensure that go_addr, go_username, cert_der, key_der point to valid buffers in respect
/// to their corresponding parameters.
#[no_mangle]
pub unsafe extern "C" fn connect_rdp(
    go_ref: usize,
    go_addr: *mut c_char,
    go_username: *mut c_char,
    cert_der_len: u32,
    cert_der: *mut u8,
    key_der_len: u32,
    key_der: *mut u8,
    screen_width: u16,
    screen_height: u16,
    allow_clipboard: bool,
    allow_directory_sharing: bool,
) -> ClientOrError {
    // Convert from C to Rust types.
    let addr = from_go_string(go_addr);
    let username = from_go_string(go_username);
    let cert_der = from_go_array(cert_der_len, cert_der);
    let key_der = from_go_array(key_der_len, key_der);

    connect_rdp_inner(
        go_ref,
        &addr,
        ConnectParams {
            username,
            cert_der,
            key_der,
            screen_width,
            screen_height,
            allow_clipboard,
            allow_directory_sharing,
        },
    )
    .into()
}

#[derive(Debug)]
enum ConnectError {
    Tcp(IoError),
    Rdp(RdpError),
    InvalidAddr(),
}

impl From<IoError> for ConnectError {
    fn from(e: IoError) -> ConnectError {
        ConnectError::Tcp(e)
    }
}

impl From<RdpError> for ConnectError {
    fn from(e: RdpError) -> ConnectError {
        ConnectError::Rdp(e)
    }
}

const RDP_CONNECT_TIMEOUT: time::Duration = time::Duration::from_secs(5);

struct ConnectParams {
    username: String,
    cert_der: Vec<u8>,
    key_der: Vec<u8>,
    screen_width: u16,
    screen_height: u16,
    allow_clipboard: bool,
    allow_directory_sharing: bool,
}

fn connect_rdp_inner(
    go_ref: usize,
    addr: &str,
    params: ConnectParams,
) -> Result<Client, ConnectError> {
    // Connect and authenticate.
    let addr = addr
        .to_socket_addrs()?
        .next()
        .ok_or(ConnectError::InvalidAddr())?;
    let tcp = TcpStream::connect_timeout(&addr, RDP_CONNECT_TIMEOUT)?;
    let tcp_fd = tcp.as_raw_fd() as usize;
    // Domain name "." means current domain.
    let domain = ".";

    // From rdp-rs/src/core/client.rs
    let tcp = Link::new(Stream::Raw(tcp));
    let protocols = x224::Protocols::ProtocolSSL as u32 | x224::Protocols::ProtocolRDP as u32;
    let x224 = x224::Client::connect(tpkt::Client::new(tcp), protocols, false, None, false, false)?;
    let mut mcs = mcs::Client::new(x224);

    // request the static channels we'll need:
    // rdpdr: derive redirection (smart cards)
    // rdpsnd: sound (for some reason we need to request this)
    // cliprdr: clipboard
    let mut static_channels = vec![rdpdr::CHANNEL_NAME.to_string(), "rdpsnd".to_string()];
    if params.allow_clipboard {
        static_channels.push(cliprdr::CHANNEL_NAME.to_string())
    }
    mcs.connect(
        "rdp-rs".to_string(),
        params.screen_width,
        params.screen_height,
        KeyboardLayout::US,
        &static_channels,
    )?;
    // Generate a random 8-digit PIN for our smartcard.
    let mut rng = rand_chacha::ChaCha20Rng::from_entropy();
    let pin = format!("{:08}", rng.gen_range(0i32..=99999999i32));
    sec::connect(
        &mut mcs,
        &domain.to_string(),
        &params.username,
        &pin,
        true,
        // InfoPasswordIsScPin means that the user will not be prompted for the smartcard PIN code,
        // which is known only to Teleport and unique for each RDP session.
        Some(sec::InfoFlag::InfoPasswordIsScPin as u32 | sec::InfoFlag::InfoMouseHasWheel as u32),
        Some(
            sec::ExtendedInfoFlag::PerfDisableCursorBlink as u32
                | sec::ExtendedInfoFlag::PerfDisableFullWindowDrag as u32
                | sec::ExtendedInfoFlag::PerfDisableMenuAnimations as u32,
        ),
    )?;
    // Client for the "global" channel - video output and user input.
    let global = global::Client::new(
        mcs.get_user_id(),
        mcs.get_global_channel_id(),
        params.screen_width,
        params.screen_height,
        KeyboardLayout::US,
        "rdp-rs",
    );

    let tdp_sd_acknowledge = Box::new(move |ack: SharedDirectoryAcknowledge| -> RdpResult<()> {
        unsafe {
            if tdp_sd_acknowledge(go_ref, &mut CGOSharedDirectoryAcknowledge::from(ack)) != CGO_OK {
                return Err(RdpError::TryError(String::from(
                    "call to sd_info_request failed",
                )));
            }
        }
        Ok(())
    });

    // Client for the "rdpdr" channel - smartcard emulation and drive redirection.
    let rdpdr = rdpdr::Client::new(
        params.cert_der,
        params.key_der,
        pin,
        params.allow_directory_sharing,
        tdp_sd_acknowledge,
    );

    // Client for the "cliprdr" channel - clipboard sharing.
    let cliprdr = if params.allow_clipboard {
        Some(cliprdr::Client::new(Box::new(move |v| unsafe {
            handle_remote_copy(go_ref, v.as_ptr() as _, v.len() as u32);
        })))
    } else {
        None
    };

    let rdp_client = RdpClient {
        mcs,
        global,
        rdpdr,
        cliprdr,
    };
    Ok(Client {
        rdp_client: Arc::new(Mutex::new(rdp_client)),
        tcp_fd,
        go_ref,
    })
}

/// From rdp-rs/src/core/client.rs
struct RdpClient<S> {
    mcs: mcs::Client<S>,
    global: global::Client,
    rdpdr: rdpdr::Client,

    cliprdr: Option<cliprdr::Client>,
}

impl<S: Read + Write> RdpClient<S> {
    pub fn read<T>(&mut self, callback: T) -> RdpResult<()>
    where
        T: FnMut(RdpEvent),
    {
        let (channel_name, message) = self.mcs.read()?;
        // De-multiplex static channels. Forward messages to the correct channel client based on
        // name.
        match channel_name.as_str() {
            "global" => self.global.read(message, &mut self.mcs, callback),
            rdpdr::CHANNEL_NAME => self.rdpdr.read_and_reply(message, &mut self.mcs),
            cliprdr::CHANNEL_NAME => match self.cliprdr {
                Some(ref mut clip) => clip.read_and_reply(message, &mut self.mcs),
                None => Ok(()),
            },
            _ => Err(RdpError::RdpError(RdpProtocolError::new(
                RdpErrorKind::UnexpectedType,
                &format!("Invalid channel name {:?}", channel_name),
            ))),
        }
    }

    pub fn write(&mut self, event: RdpEvent) -> RdpResult<()> {
        match event {
            RdpEvent::Pointer(pointer) => {
                self.global.write_input_event(pointer.into(), &mut self.mcs)
            }
            RdpEvent::Key(key) => self.global.write_input_event(key.into(), &mut self.mcs),
            _ => Err(RdpError::RdpError(RdpProtocolError::new(
                RdpErrorKind::UnexpectedType,
                "RDPCLIENT: This event can't be sent",
            ))),
        }
    }

    pub fn write_client_device_list_announce(
        &mut self,
        req: rdpdr::ClientDeviceListAnnounce,
    ) -> RdpResult<()> {
        self.rdpdr
            .write_client_device_list_announce(req, &mut self.mcs)
    }

    pub fn shutdown(&mut self) -> RdpResult<()> {
        self.mcs.shutdown()
    }
}

/// CGOBitmap is a CGO-compatible version of BitmapEvent that we pass back to Go.
/// BitmapEvent is a video output update from the server.
#[repr(C)]
pub struct CGOBitmap {
    pub dest_left: u16,
    pub dest_top: u16,
    pub dest_right: u16,
    pub dest_bottom: u16,
    /// The memory of this field is managed by the Rust side.
    pub data_ptr: *mut u8,
    pub data_len: usize,
    pub data_cap: usize,
}

impl TryFrom<BitmapEvent> for CGOBitmap {
    type Error = RdpError;

    fn try_from(e: BitmapEvent) -> Result<Self, Self::Error> {
        let mut res = CGOBitmap {
            dest_left: e.dest_left,
            dest_top: e.dest_top,
            dest_right: e.dest_right,
            dest_bottom: e.dest_bottom,
            data_ptr: ptr::null_mut(),
            data_len: 0,
            data_cap: 0,
        };

        // e.decompress consumes e, so we need to call it separately, after populating the fields
        // above.
        let mut data = if e.is_compress {
            e.decompress()?
        } else {
            e.data
        };
        res.data_ptr = data.as_mut_ptr();
        res.data_len = data.len();
        res.data_cap = data.capacity();

        // Prevent the data field from being freed while Go handles it.
        // It will be dropped once CGOBitmap is dropped (see below).
        mem::forget(data);

        Ok(res)
    }
}

impl Drop for CGOBitmap {
    fn drop(&mut self) {
        // Reconstruct into Vec to drop the allocated buffer.
        unsafe {
            Vec::from_raw_parts(self.data_ptr, self.data_len, self.data_cap);
        }
    }
}

#[cfg(unix)]
fn wait_for_fd(fd: usize) -> bool {
    unsafe {
        let mut raw_fds: fd_set = mem::zeroed();

        FD_SET(fd as i32, &mut raw_fds);

        let result = select(
            fd as i32 + 1,
            &mut raw_fds,
            ptr::null_mut(),
            ptr::null_mut(),
            ptr::null_mut(),
        );
        result == 1
    }
}

/// `update_clipboard` is called from Go, and caches data that was copied
/// client-side while notifying the RDP server that new clipboard data is available.
///
/// # Safety
///
/// `client_ptr` must be a valid pointer to a Client.
#[no_mangle]
pub unsafe extern "C" fn update_clipboard(
    client_ptr: *mut Client,
    data: *mut u8,
    len: u32,
) -> CGOError {
    let client = match Client::from_ptr(client_ptr) {
        Ok(client) => client,
        Err(cgo_error) => {
            return cgo_error;
        }
    };
    let data = from_go_array(len, data);
    let mut lock = client.rdp_client.lock().unwrap();

    match lock.cliprdr {
        Some(ref mut clip) => match clip.update_clipboard(data) {
            Ok(messages) => {
                for message in messages {
                    if let Err(e) = lock.mcs.write(&cliprdr::CHANNEL_NAME.to_string(), message) {
                        return to_cgo_error(format!(
                            "failed writing cliprdr format list: {:?}",
                            e
                        ));
                    }
                }
                CGO_OK
            }
            Err(e) => to_cgo_error(format!("failed updating clipboard: {:?}", e)),
        },
        None => CGO_OK,
    }
}

/// handle_tdp_sd_announce announces a new drivethat's ready to be
/// redirected over RDP.
///
/// # Safety
///
/// The caller must ensure that drive_name points to a valid buffer.
#[no_mangle]
pub unsafe extern "C" fn handle_tdp_sd_announce(
    client_ptr: *mut Client,
    sd_announce: CGOSharedDirectoryAnnounce,
) -> CGOError {
    let client = match Client::from_ptr(client_ptr) {
        Ok(client) => client,
        Err(cgo_error) => {
            return cgo_error;
        }
    };

    let drive_name = from_go_string(sd_announce.name);
    let new_drive =
        rdpdr::ClientDeviceListAnnounce::new_drive(sd_announce.directory_id, drive_name);

    let mut rdp_client = client.rdp_client.lock().unwrap();
    match rdp_client.write_client_device_list_announce(new_drive) {
        Ok(()) => CGO_OK,
        Err(e) => to_cgo_error(format!("failed to announce new drive: {:?}", e)),
    }
}

/// `read_rdp_output` reads incoming RDP bitmap frames from client at client_ref and forwards them to
/// handle_bitmap.
///
/// # Safety
///
/// `client_ptr` must be a valid pointer to a Client.
/// `handle_bitmap` *must not* free the memory of CGOBitmap.
#[no_mangle]
pub unsafe extern "C" fn read_rdp_output(client_ptr: *mut Client) -> CGOError {
    let client = match Client::from_ptr(client_ptr) {
        Ok(client) => client,
        Err(cgo_error) => {
            return cgo_error;
        }
    };
    if let Some(err) = read_rdp_output_inner(client) {
        to_cgo_error(err)
    } else {
        CGO_OK
    }
}

fn read_rdp_output_inner(client: &Client) -> Option<String> {
    let tcp_fd = client.tcp_fd;
    let client_ref = client.go_ref;
    // Read incoming events.
    //
    // Wait for some data to be available on the TCP socket FD before consuming it. This prevents
    // us from locking the mutex in Client permanently while no data is available.
    while wait_for_fd(tcp_fd as usize) {
        let mut err = CGO_OK;
        let res = client
            .rdp_client
            .lock()
            .unwrap()
            .read(|rdp_event| match rdp_event {
                RdpEvent::Bitmap(bitmap) => {
                    let mut cbitmap = match CGOBitmap::try_from(bitmap) {
                        Ok(cb) => cb,
                        Err(e) => {
                            error!(
                                "failed to convert RDP bitmap to CGO representation: {:?}",
                                e
                            );
                            return;
                        }
                    };
                    unsafe {
                        err = handle_bitmap(client_ref, &mut cbitmap) as CGOError;
                    };
                }
                // These should never really be sent by the server to us.
                RdpEvent::Pointer(_) => {
                    debug!("got unexpected pointer event from RDP server, ignoring");
                }
                RdpEvent::Key(_) => {
                    debug!("got unexpected keyboard event from RDP server, ignoring");
                }
            });
        match res {
            Err(RdpError::Io(io_err)) if io_err.kind() == ErrorKind::UnexpectedEof => return None,
            Err(e) => {
                return Some(format!("RDP read failed: {:?}", e));
            }
            _ => {}
        }
        if err != CGO_OK {
            let err_str = unsafe { from_cgo_error(err) };
            return Some(format!("failed forwarding RDP bitmap frame: {}", err_str));
        }
    }
    None
}

/// CGOMousePointerEvent is a CGO-compatible version of PointerEvent that we pass back to Go.
/// PointerEvent is a mouse move or click update from the user.
#[repr(C)]
#[derive(Copy, Clone)]
pub struct CGOMousePointerEvent {
    pub x: u16,
    pub y: u16,
    pub button: CGOPointerButton,
    pub down: bool,
    pub wheel: CGOPointerWheel,
    pub wheel_delta: i16,
}

#[repr(C)]
#[derive(Copy, Clone)]
pub enum CGOPointerButton {
    PointerButtonNone,
    PointerButtonLeft,
    PointerButtonRight,
    PointerButtonMiddle,
}

#[repr(C)]
#[derive(Copy, Clone, Debug)]
pub enum CGOPointerWheel {
    PointerWheelNone,
    PointerWheelVertical,
    PointerWheelHorizontal,
}

impl From<CGOMousePointerEvent> for PointerEvent {
    fn from(p: CGOMousePointerEvent) -> PointerEvent {
        PointerEvent {
            x: p.x,
            y: p.y,
            button: match p.button {
                CGOPointerButton::PointerButtonNone => PointerButton::None,
                CGOPointerButton::PointerButtonLeft => PointerButton::Left,
                CGOPointerButton::PointerButtonRight => PointerButton::Right,
                CGOPointerButton::PointerButtonMiddle => PointerButton::Middle,
            },
            down: p.down,
            wheel: match p.wheel {
                CGOPointerWheel::PointerWheelNone => PointerWheel::None,
                CGOPointerWheel::PointerWheelVertical => PointerWheel::Vertical,
                CGOPointerWheel::PointerWheelHorizontal => PointerWheel::Horizontal,
            },
            wheel_delta: p.wheel_delta,
        }
    }
}

/// # Safety
///
/// client_ptr must be a valid pointer to a Client.
#[no_mangle]
pub unsafe extern "C" fn write_rdp_pointer(
    client_ptr: *mut Client,
    pointer: CGOMousePointerEvent,
) -> CGOError {
    let client = match Client::from_ptr(client_ptr) {
        Ok(client) => client,
        Err(cgo_error) => {
            return cgo_error;
        }
    };
    let res = client
        .rdp_client
        .lock()
        .unwrap()
        .write(RdpEvent::Pointer(pointer.into()));

    if let Err(e) = res {
        to_cgo_error(format!("failed writing RDP pointer event: {:?}", e))
    } else {
        CGO_OK
    }
}

/// CGOKeyboardEvent is a CGO-compatible version of KeyboardEvent that we pass back to Go.
/// KeyboardEvent is a keyboard update from the user.
#[repr(C)]
#[derive(Copy, Clone)]
pub struct CGOKeyboardEvent {
    // Note: there's only one key code sent at a time. A key combo is sent as a sequence of
    // KeyboardEvent messages, one key at a time in the "down" state. The RDP server takes care of
    // interpreting those.
    pub code: u16,
    pub down: bool,
}

impl From<CGOKeyboardEvent> for KeyboardEvent {
    fn from(k: CGOKeyboardEvent) -> KeyboardEvent {
        KeyboardEvent {
            code: k.code,
            down: k.down,
        }
    }
}

/// # Safety
///
/// client_ptr must be a valid pointer to a Client.
#[no_mangle]
pub unsafe extern "C" fn write_rdp_keyboard(
    client_ptr: *mut Client,
    key: CGOKeyboardEvent,
) -> CGOError {
    let client = match Client::from_ptr(client_ptr) {
        Ok(client) => client,
        Err(cgo_error) => {
            return cgo_error;
        }
    };
    let res = client
        .rdp_client
        .lock()
        .unwrap()
        .write(RdpEvent::Key(key.into()));
    if let Err(e) = res {
        to_cgo_error(format!("failed writing RDP keyboard event: {:?}", e))
    } else {
        CGO_OK
    }
}

/// # Safety
///
/// client_ptr must be a valid pointer to a Client.
#[no_mangle]
pub unsafe extern "C" fn close_rdp(client_ptr: *mut Client) -> CGOError {
    let client = match Client::from_ptr(client_ptr) {
        Ok(client) => client,
        Err(cgo_error) => {
            return cgo_error;
        }
    };
    if let Err(e) = client.rdp_client.lock().unwrap().shutdown() {
        to_cgo_error(format!("failed writing RDP keyboard event: {:?}", e))
    } else {
        CGO_OK
    }
}

/// free_rdp lets the Go side inform us when it's done with Client and it can be dropped.
///
/// # Safety
///
/// client_ptr must be a valid pointer to a Client.
#[no_mangle]
pub unsafe extern "C" fn free_rdp(client_ptr: *mut Client) {
    drop(Client::from_raw(client_ptr))
}

/// # Safety
///
/// The passed pointer must point to a C-style string allocated by Rust.
#[no_mangle]
pub unsafe extern "C" fn free_rust_string(s: *mut c_char) {
    let _ = CString::from_raw(s);
}

/// # Safety
///
/// s must be a C-style null terminated string.
/// s is cloned here, and the caller is responsible for
/// ensuring its memory is freed.
unsafe fn from_go_string(s: *mut c_char) -> String {
    CStr::from_ptr(s).to_string_lossy().into_owned()
}

/// # Safety
///
/// ptr must be a valid buffer of len bytes.
unsafe fn from_go_array(len: u32, ptr: *mut u8) -> Vec<u8> {
    slice::from_raw_parts(ptr, len as usize).to_vec()
}

/// CGOError is an alias for a C string pointer, for C API clarity.
pub type CGOError = *mut c_char;

/// CGO_OK is a CGOError value that means "success".
const CGO_OK: CGOError = ptr::null_mut();

fn to_cgo_error(s: String) -> CGOError {
    CString::new(s).expect("CString::new failed").into_raw()
}

/// from_cgo_error copies CGOError into a String and frees the underlying Go memory.
///
/// # Safety
///
/// The pointer inside the CGOError must point to a valid null terminated Go string.
unsafe fn from_cgo_error(e: CGOError) -> String {
    let s = from_go_string(e);
    free_go_string(e);
    s
}

#[repr(C)]
pub struct CGOSharedDirectoryAnnounce {
    pub directory_id: u32,
    pub name: *mut c_char,
}

pub struct SharedDirectoryAcknowledge {
    pub err: u32,
    pub directory_id: u32,
}

/// CGOSharedDirectoryAcknowledge is a CGO-compatible version of
/// the TDP Shared Directory Knowledge message that we pass back to Go.
#[repr(C)]
pub struct CGOSharedDirectoryAcknowledge {
    pub err: u32,
    pub directory_id: u32,
}

impl From<SharedDirectoryAcknowledge> for CGOSharedDirectoryAcknowledge {
    fn from(ack: SharedDirectoryAcknowledge) -> CGOSharedDirectoryAcknowledge {
        CGOSharedDirectoryAcknowledge {
            err: ack.err,
            directory_id: ack.directory_id,
        }
    }
}

// These functions are defined on the Go side. Look for functions with '//export funcname'
// comments.
extern "C" {
    fn free_go_string(s: *mut c_char);
    fn handle_bitmap(client_ref: usize, b: *mut CGOBitmap) -> CGOError;
    fn handle_remote_copy(client_ref: usize, data: *mut u8, len: u32) -> CGOError;

    /// Shared Directory Acknowledge
    fn tdp_sd_acknowledge(client_ref: usize, ack: *mut CGOSharedDirectoryAcknowledge) -> CGOError;
}

/// Payload is a generic type used to represent raw incoming RDP messages for parsing.
pub(crate) type Payload = Cursor<Vec<u8>>;<|MERGE_RESOLUTION|>--- conflicted
+++ resolved
@@ -12,22 +12,12 @@
 // See the License for the specific language governing permissions and
 // limitations under the License.
 
-<<<<<<< HEAD
 mod cliprdr;
 mod errors;
 mod piv;
 mod rdpdr;
 mod util;
 mod vchan;
-=======
-pub mod cliprdr;
-pub mod errors;
-pub mod piv;
-pub mod rdpdr;
-pub mod scard;
-pub mod util;
-pub mod vchan;
->>>>>>> e228fe5f
 
 #[macro_use]
 extern crate log;
